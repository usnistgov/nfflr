import warnings
from collections.abc import Iterable

import torch
import numpy as np
import einops

from nfflr.train.evaluation import pseudolog10


class MultitaskLoss(torch.nn.Module):
    """Multitask loss function wrapper for force field training.

    `inputs` and `targets` should be `Dict[str, torch.Tensor]`
    `targets` should contain `"n_atoms"`, the batched system size

    `tasks` can be an `Iterable[str]`, as in `["energy", "forces"]`
    in this case, the `default_criterion` will be used for each task.

    `tasks` can also be a dictionary mapping task names to pytorch loss modules.
    in this case, `default_criterion` is ignored.

    All keys in `tasks` should exist in both `inputs` and `targets`.
    """

    def __init__(
        self,
        tasks: Iterable[str] | dict[str, torch.nn.Module] = ["energy", "forces"],
        weights: Iterable[float] | dict[str, float] = None,
        adaptive_weights: bool = False,
        default_criterion: torch.nn.Module = torch.nn.MSELoss(),
        scale_per_atom: str | Iterable[str] | None = "energy",
        pseudolog_forces: bool = False,
        structurewise_force_loss: bool = False,
    ):
        super().__init__()
        self.pseudolog_forces = pseudolog_forces

        if isinstance(tasks, dict):
            self.tasks = tasks
        else:
            self.tasks = {task: default_criterion for task in tasks}

        if weights is not None and len(weights) != len(tasks):
            raise ValueError(
                f"loss weights {weights} should match number of tasks {tasks.keys()}"
            )

        if isinstance(tasks, dict) and not isinstance(weights, dict):
            warnings.warn(
                "MultitaskLoss: implicitly setting weights based on dictionary order!"
            )

        if weights is None:
            _weights = torch.ones(len(self.tasks))
        elif isinstance(weights, dict):
            _weights = torch.tensor([weights[task] for task in self.tasks.keys()])
        else:
            _weights = torch.tensor(weights)

        self.adaptive_weights = adaptive_weights
        if adaptive_weights:
            # use adaptive task uncertainty from https://arxiv.org/abs/1705.07115
            # model log variance for each task
            self.register_parameter("weights", torch.nn.Parameter(_weights.log()))
        else:
            self.register_buffer("weights", _weights)

        self.scale_per_atom = set()
        if isinstance(scale_per_atom, str):
            self.scale_per_atom.add(scale_per_atom)
        elif isinstance(scale_per_atom, Iterable):
            self.scale_per_atom.update(scale_per_atom)

        # structurewise force loss aggregation from https://openreview.net/forum?id=PfPnugdxup
        self.structurewise_force_loss = structurewise_force_loss
        if self.structurewise_force_loss:
            # modify the force criterion reduction!
            self.tasks["forces"].reduction = "none"

    @property
    def tasknames(self):
        return list(self.tasks.keys())

    def make_output_transform(self, name: str):
        """Build ignite metric transforms for multi-output models.

        `output` should be Tuple[Dict[str,torch.Tensor], Dict[str,torch.Tensor]]
        """

        def output_transform(output):
            """Select output tensor for metric computation."""
            pred, target = output
            pred, target = pred[name], target[name]
<<<<<<< HEAD
            if name == "stress":
                pred = einops.rearrange(pred, "b n1 n2 -> b (n1 n2)")
                target = einops.rearrange(target, "b n1 n2 -> b (n1 n2)")
=======
            if name in ("stress", "virial"):
                pred = einops.rearrange(pred, "b n n -> b (n n)")
                target = einops.rearrange(target, "b n n -> b (n n)")
>>>>>>> e2361be4

            return pred, target

        return output_transform

    def forward(self, inputs, targets):
        """Accumulate weighted multitask loss

        scale inputs and targets by n_atoms for selected tasks
        """
        n_atoms = targets["n_atoms"]
        if self.weights.data.device != n_atoms.device:
            weights = self.weights.detach().clone().to(n_atoms.device)
        else:
            weights = self.weights

        losses = []
        for task, criterion in self.tasks.items():
            input, target = inputs[task], targets[task]

            if task in self.scale_per_atom:
                task_loss = criterion(input / n_atoms, target / n_atoms)
            elif task == "forces" and self.pseudolog_forces:
                task_loss = criterion(pseudolog10(input), pseudolog10(target))
            else:
                task_loss = criterion(input, target)

            if task == "forces" and self.structurewise_force_loss:
                # perform custom reduction
                # criterion should be torch.nn.MSELoss
                # sqrt makes this a L2 norm reduction
                atomwise_force_loss = task_loss.sum(dim=-1).sqrt()

                device = atomwise_force_loss.device
                index = torch.from_numpy(  # build up structurewise reduction index
                    np.hstack([[i] * n for i, n in enumerate(n_atoms)]),
                ).to(device)
                # first do atom-wise mean reduction for each structure
                task_loss = torch.zeros(len(n_atoms), device=device).scatter_reduce_(
                    0, index, atomwise_force_loss, reduce="mean"
                )
                # then do structure-wise mean reduction
                task_loss = task_loss.mean()

            losses.append(task_loss)

        loss = torch.hstack(losses)

        if self.adaptive_weights:
            # if adaptive, self.weights are log variances
            # factor of 2 assumes Gaussian likelihood...
            task_variance = 2 * weights.exp()
            loss = (loss / task_variance).sum() + torch.log(
                torch.sqrt(task_variance)
            ).sum()
        else:
            loss = torch.sum(loss * weights)

        return loss


class PerAtomLoss(torch.nn.Module):
    """Scaled loss wrapper to compute extrinsic loss function on a per-atom basis.

    `inputs` and `targets` should be `Dict[str, torch.Tensor]`
    `targets` should contain `"n_atoms"`, the batched system size

    criterion = PerAtomLoss(torch.nn.MSELoss(), key="energy")
    """

    def __init__(
        self, criterion: torch.nn.Module = torch.nn.MSELoss(), key: str = "energy"
    ):
        super().__init__()
        self.criterion = criterion
        self.key = key

    def forward(self, inputs, targets):
        # scale loss by system size
        n_atoms = targets["n_atoms"]
        return self.criterion(inputs[self.key] / n_atoms, targets[self.key] / n_atoms)<|MERGE_RESOLUTION|>--- conflicted
+++ resolved
@@ -92,15 +92,9 @@
             """Select output tensor for metric computation."""
             pred, target = output
             pred, target = pred[name], target[name]
-<<<<<<< HEAD
-            if name == "stress":
+            if name in ("stress", "virial"):
                 pred = einops.rearrange(pred, "b n1 n2 -> b (n1 n2)")
                 target = einops.rearrange(target, "b n1 n2 -> b (n1 n2)")
-=======
-            if name in ("stress", "virial"):
-                pred = einops.rearrange(pred, "b n n -> b (n n)")
-                target = einops.rearrange(target, "b n n -> b (n n)")
->>>>>>> e2361be4
 
             return pred, target
 
